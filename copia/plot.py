--- conflicted
+++ resolved
@@ -382,11 +382,7 @@
     if minsample:
         ax2 = ax.twinx()
         sb.kdeplot(minsample['bootstrap'], ax=ax2,
-<<<<<<< HEAD
                     color=c1, fill=True)
-=======
-                   color='green', fill=True)
->>>>>>> 2c2563a3
 
         ax.axvline(minsample['richness'], color=c1)
 
